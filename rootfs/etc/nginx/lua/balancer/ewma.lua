--- conflicted
+++ resolved
@@ -131,11 +131,7 @@
   return endpoint.address, endpoint.port
 end
 
-<<<<<<< HEAD
-function _M.after_balance()
-=======
 function _M.after_balance(_)
->>>>>>> a80d215c
   local response_time = tonumber(split.get_first_value(ngx.var.upstream_response_time)) or 0
   local connect_time = tonumber(split.get_first_value(ngx.var.upstream_connect_time)) or 0
   local rtt = connect_time + response_time
