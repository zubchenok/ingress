{{ $all := . }}
{{ $servers := .Servers }}
{{ $cfg := .Cfg }}
{{ $IsIPV6Enabled := .IsIPV6Enabled }}
{{ $healthzURI := .HealthzURI }}
{{ $backends := .Backends }}
{{ $proxyHeaders := .ProxySetHeaders }}
{{ $addHeaders := .AddHeaders }}

# Configuration checksum: {{ $all.Cfg.Checksum }}

# setup custom paths that do not require root access
pid /tmp/nginx.pid;

{{ if $cfg.UseGeoIP2 }}
load_module /etc/nginx/modules/ngx_http_geoip2_module.so;
{{ end }}

load_module /etc/nginx/modules/ngx_http_modsecurity_module.so;

{{ if $cfg.EnableOpentracing }}
load_module /etc/nginx/modules/ngx_http_opentracing_module.so;
{{ end }}

daemon off;

worker_processes {{ $cfg.WorkerProcesses }};
{{ if gt (len $cfg.WorkerCPUAffinity) 0 }}
worker_cpu_affinity {{ $cfg.WorkerCPUAffinity }};
{{ end }}

{{ if ne .MaxOpenFiles 0 }}
worker_rlimit_nofile {{ .MaxOpenFiles }};
{{ end }}

{{/* http://nginx.org/en/docs/ngx_core_module.html#worker_shutdown_timeout */}}
{{/* avoid waiting too long during a reload */}}
worker_shutdown_timeout {{ $cfg.WorkerShutdownTimeout }} ;

{{ if not (empty $cfg.MainSnippet) }}
{{ $cfg.MainSnippet }}
{{ end }}

events {
    multi_accept        {{ if $cfg.EnableMultiAccept }}on{{ else }}off{{ end }};
    worker_connections  {{ $cfg.MaxWorkerConnections }};
    use                 epoll;
}

http {
    lua_package_cpath "/usr/local/lib/lua/?.so;/usr/lib/lua-platform-path/lua/5.1/?.so;;";
    lua_package_path "/etc/nginx/lua/?.lua;/etc/nginx/lua/vendor/?.lua;/usr/local/lib/lua/?.lua;;";

    {{ buildLuaSharedDictionaries $servers $all.Cfg.DisableLuaRestyWAF }}

    init_by_lua_block {
        require("resty.core")
        collectgarbage("collect")

        local lua_resty_waf = require("resty.waf")
        lua_resty_waf.init()

        -- init modules
        local ok, res

        ok, res = pcall(require, "defer_to_timer")
        if not ok then
          error("require failed: " .. tostring(res))
        else
          defer_to_timer = res
        end

        ok, res = pcall(require, "configuration")
        if not ok then
          error("require failed: " .. tostring(res))
        else
          configuration = res
          configuration.nameservers = { {{ buildResolversForLua $cfg.Resolver $cfg.DisableIpv6DNS }} }
        end

        ok, res = pcall(require, "balancer")
        if not ok then
          error("require failed: " .. tostring(res))
        else
          balancer = res
        end

        {{ if $all.EnableMetrics }}
        ok, res = pcall(require, "monitor")
        if not ok then
          error("require failed: " .. tostring(res))
        else
          monitor = res
        end
        {{ end }}

        {{ if $all.DynamicCertificatesEnabled }}
        ok, res = pcall(require, "certificate")
        if not ok then
          error("require failed: " .. tostring(res))
        else
          certificate = res
        end
        {{ end }}

        ok, res = pcall(require, "statsd_monitor")
        if not ok then
          error("require(statsd_monitor) failed: " .. tostring(res))
        else
          statsd_monitor = res
        end
    }

    init_worker_by_lua_block {
        defer_to_timer.init_worker()
        balancer.init_worker()
        {{ if $all.EnableMetrics }}
        monitor.init_worker()
        {{ end }}
    }

    {{/* Enable the real_ip module only if we use either X-Forwarded headers or Proxy Protocol. */}}
    {{/* we use the value of the real IP for the geo_ip module */}}
    {{ if or $cfg.UseForwardedHeaders $cfg.UseProxyProtocol }}
    {{ if $cfg.UseProxyProtocol }}
    real_ip_header      proxy_protocol;
    {{ else }}
    real_ip_header      {{ $cfg.ForwardedForHeader }};
    {{ end }}

    real_ip_recursive   on;
    {{ range $trusted_ip := $cfg.ProxyRealIPCIDR }}
    set_real_ip_from    {{ $trusted_ip }};
    {{ end }}
    {{ end }}

    {{ if $cfg.UseGeoIP }}
    {{/* databases used to determine the country depending on the client IP address */}}
    {{/* http://nginx.org/en/docs/http/ngx_http_geoip_module.html */}}
    {{/* this is require to calculate traffic for individual country using GeoIP in the status page */}}
    geoip_country       /etc/nginx/geoip/GeoIP.dat;
    geoip_city          /etc/nginx/geoip/GeoLiteCity.dat;
    geoip_org           /etc/nginx/geoip/GeoIPASNum.dat;
    geoip_proxy_recursive on;
    {{ end }}

    {{ if $cfg.UseGeoIP2 }}
    # https://github.com/leev/ngx_http_geoip2_module#example-usage

    geoip2 /etc/nginx/geoip/GeoLite2-City.mmdb {
        $geoip2_city_country_code source=$the_real_ip country iso_code;
        $geoip2_city_country_name source=$the_real_ip country names en;
        $geoip2_city source=$the_real_ip city names en;
        $geoip2_postal_code source=$the_real_ip postal code;
        $geoip2_dma_code source=$the_real_ip location metro_code;
        $geoip2_latitude source=$the_real_ip location latitude;
        $geoip2_longitude source=$the_real_ip location longitude;
        $geoip2_region_code source=$the_real_ip subdivisions 0 iso_code;
        $geoip2_region_name source=$the_real_ip subdivisions 0 names en;
    }

    geoip2 /etc/nginx/geoip/GeoLite2-ASN.mmdb {
        $geoip2_asn source=$the_real_ip autonomous_system_number;
    }
    {{ end }}

    aio                 threads;
    aio_write           on;

    tcp_nopush          on;
    tcp_nodelay         on;

    log_subrequest      on;

    reset_timedout_connection on;

    keepalive_timeout  {{ $cfg.KeepAlive }}s;
    keepalive_requests {{ $cfg.KeepAliveRequests }};

    client_body_temp_path           /tmp/client-body;
    fastcgi_temp_path               /tmp/fastcgi-temp;
    proxy_temp_path                 /tmp/proxy-temp;
    ajp_temp_path                   /tmp/ajp-temp;

    client_header_buffer_size       {{ $cfg.ClientHeaderBufferSize }};
    client_header_timeout           {{ $cfg.ClientHeaderTimeout }}s;
    large_client_header_buffers     {{ $cfg.LargeClientHeaderBuffers }};
    client_body_buffer_size         {{ $cfg.ClientBodyBufferSize }};
    client_body_timeout             {{ $cfg.ClientBodyTimeout }}s;

    http2_max_field_size            {{ $cfg.HTTP2MaxFieldSize }};
    http2_max_header_size           {{ $cfg.HTTP2MaxHeaderSize }};
    http2_max_requests              {{ $cfg.HTTP2MaxRequests }};

    types_hash_max_size             2048;
    server_names_hash_max_size      {{ $cfg.ServerNameHashMaxSize }};
    server_names_hash_bucket_size   {{ $cfg.ServerNameHashBucketSize }};
    map_hash_bucket_size            {{ $cfg.MapHashBucketSize }};

    proxy_headers_hash_max_size     {{ $cfg.ProxyHeadersHashMaxSize }};
    proxy_headers_hash_bucket_size  {{ $cfg.ProxyHeadersHashBucketSize }};

    variables_hash_bucket_size      {{ $cfg.VariablesHashBucketSize }};
    variables_hash_max_size         {{ $cfg.VariablesHashMaxSize }};

    underscores_in_headers          {{ if $cfg.EnableUnderscoresInHeaders }}on{{ else }}off{{ end }};
    ignore_invalid_headers          {{ if $cfg.IgnoreInvalidHeaders }}on{{ else }}off{{ end }};

    limit_req_status                {{ $cfg.LimitReqStatusCode }};

    {{ if $cfg.EnableOpentracing }}
    opentracing on;
    {{ end }}

    {{ buildOpentracing $cfg }}

    include /etc/nginx/mime.types;
    default_type text/html;

    {{ if $cfg.EnableBrotli }}
    brotli on;
    brotli_comp_level {{ $cfg.BrotliLevel }};
    brotli_types {{ $cfg.BrotliTypes }};
    {{ end }}

    {{ if $cfg.UseGzip }}
    gzip on;
    gzip_comp_level {{ $cfg.GzipLevel }};
    gzip_http_version 1.1;
    gzip_min_length 256;
    gzip_types {{ $cfg.GzipTypes }};
    gzip_proxied any;
    gzip_vary on;
    {{ end }}

    # Custom headers for response
    {{ range $k, $v := $addHeaders }}
    add_header {{ $k }}            "{{ $v }}";
    {{ end }}

    server_tokens {{ if $cfg.ShowServerTokens }}on{{ else }}off{{ end }};
    {{ if not $cfg.ShowServerTokens }}
    more_clear_headers Server;
    {{ end }}

    # disable warnings
    uninitialized_variable_warn off;

    # Additional available variables:
    # $namespace
    # $ingress_name
    # $service_name
    # $service_port
    log_format upstreaminfo {{ if $cfg.LogFormatEscapeJSON }}escape=json {{ end }}'{{ buildLogFormatUpstream $cfg }}';

    {{/* map urls that should not appear in access.log */}}
    {{/* http://nginx.org/en/docs/http/ngx_http_log_module.html#access_log */}}
    map $request_uri $loggable {
        {{ range $reqUri := $cfg.SkipAccessLogURLs }}
        {{ $reqUri }} 0;{{ end }}
        default 1;
    }

    {{ if $cfg.DisableAccessLog }}
    access_log off;
    {{ else }}
    {{ if $cfg.EnableSyslog }}
    access_log syslog:server={{ $cfg.SyslogHost }}:{{ $cfg.SyslogPort }} upstreaminfo if=$loggable;
    {{ else }}
    access_log {{ $cfg.AccessLogPath }} upstreaminfo if=$loggable;
    {{ end }}
    {{ end }}

    {{ if $cfg.EnableSyslog }}
    error_log syslog:server={{ $cfg.SyslogHost }}:{{ $cfg.SyslogPort }} {{ $cfg.ErrorLogLevel }};
    {{ else }}
    error_log  {{ $cfg.ErrorLogPath }} {{ $cfg.ErrorLogLevel }};
    {{ end }}

    {{ buildResolvers $cfg.Resolver $cfg.DisableIpv6DNS }}

    # See https://www.nginx.com/blog/websocket-nginx
    map $http_upgrade $connection_upgrade {
        default          upgrade;
        {{ if (gt $cfg.UpstreamKeepaliveConnections 0) }}
        # See http://nginx.org/en/docs/http/ngx_http_upstream_module.html#keepalive
        ''               '';
        {{ else }}
        ''               close;
        {{ end }}
    }

    # The following is a sneaky way to do "set $the_real_ip $remote_addr"
    # Needed because using set is not allowed outside server blocks.
    map '' $the_real_ip {
    {{ if $cfg.UseProxyProtocol }}
        # Get IP address from Proxy Protocol
        default          $proxy_protocol_addr;
    {{ else }}
        default          $remote_addr;
    {{ end }}
    }

    {{ if $cfg.UseForwardedHeaders }}
    # trust http_x_forwarded_proto headers correctly indicate ssl offloading
    map $http_x_forwarded_proto $pass_access_scheme {
        default          $http_x_forwarded_proto;
        ''               $scheme;
    }

    map $http_x_forwarded_port $pass_server_port {
        default           $http_x_forwarded_port;
        ''                $server_port;
    }

    # Obtain best http host
    map $http_host $this_host {
        default          $http_host;
        ''               $host;
    }

    map $http_x_forwarded_host $best_http_host {
        default          $http_x_forwarded_host;
        ''               $this_host;
    }
    {{ else }}
    map '' $pass_access_scheme {
        default          $scheme;
    }

    map '' $pass_server_port {
        default          $server_port;
    }

    # Obtain best http host
    map $http_host $best_http_host {
        default          $http_host;
        ''               $host;
    }
    {{ end }}

    # validate $pass_access_scheme and $scheme are http to force a redirect
    map "$scheme:$pass_access_scheme" $redirect_to_https {
        default          0;
        "http:http"      1;
        "https:http"     1;
    }

    {{ if $all.IsSSLPassthroughEnabled }}
    # map port {{ $all.ListenPorts.SSLProxy }} to 443 for header X-Forwarded-Port
    map $pass_server_port $pass_port {
        {{ $all.ListenPorts.SSLProxy }}              443;
        default          $pass_server_port;
    }
    {{ else }}
    map $pass_server_port $pass_port {
        {{ $all.ListenPorts.HTTPS }}              443;
        default          $pass_server_port;
    }
    {{ end }}

    # Reverse proxies can detect if a client provides a X-Request-ID header, and pass it on to the backend server.
    # If no such header is provided, it can provide a random value.
    map $http_x_request_id $req_id {
        default   $http_x_request_id;
        {{ if $cfg.GenerateRequestID }}
        ""        $request_id;
        {{ end }}
    }

    {{ if and $cfg.UseForwardedHeaders $cfg.ComputeFullForwardedFor }}
    # We can't use $proxy_add_x_forwarded_for because the realip module
    # replaces the remote_addr too soon
    map $http_x_forwarded_for $full_x_forwarded_for {
        {{ if $all.Cfg.UseProxyProtocol }}
        default          "$http_x_forwarded_for, $proxy_protocol_addr";
        ''               "$proxy_protocol_addr";
        {{ else }}
        default          "$http_x_forwarded_for, $realip_remote_addr";
        ''               "$realip_remote_addr";
        {{ end}}
    }
    {{ end }}

    # Create a variable that contains the literal $ character.
    # This works because the geo module will not resolve variables.
    geo $literal_dollar {
        default "$";
    }

    server_name_in_redirect off;
    port_in_redirect        off;

    ssl_protocols {{ $cfg.SSLProtocols }};

    # turn on session caching to drastically improve performance
    {{ if $cfg.SSLSessionCache }}
    ssl_session_cache builtin:1000 shared:SSL:{{ $cfg.SSLSessionCacheSize }};
    ssl_session_timeout {{ $cfg.SSLSessionTimeout }};
    {{ end }}

    # allow configuring ssl session tickets
    ssl_session_tickets {{ if $cfg.SSLSessionTickets }}on{{ else }}off{{ end }};

    {{ if not (empty $cfg.SSLSessionTicketKey ) }}
    ssl_session_ticket_key /etc/nginx/tickets.key;
    {{ end }}

    # slightly reduce the time-to-first-byte
    ssl_buffer_size {{ $cfg.SSLBufferSize }};

    {{ if not (empty $cfg.SSLCiphers) }}
    # allow configuring custom ssl ciphers
    ssl_ciphers '{{ $cfg.SSLCiphers }}';
    ssl_prefer_server_ciphers on;
    {{ end }}

    {{ if not (empty $cfg.SSLDHParam) }}
    # allow custom DH file http://nginx.org/en/docs/http/ngx_http_ssl_module.html#ssl_dhparam
    ssl_dhparam {{ $cfg.SSLDHParam }};
    {{ end }}

    {{ if not $cfg.EnableDynamicTLSRecords }}
    ssl_dyn_rec_size_lo 0;
    {{ end }}

    ssl_ecdh_curve {{ $cfg.SSLECDHCurve }};

    {{ if .CustomErrors }}
    # Custom error pages
    proxy_intercept_errors on;
    {{ end }}

    {{ range $errCode := $cfg.CustomHTTPErrors }}
    error_page {{ $errCode }} = @custom_{{ $errCode }};{{ end }}

    proxy_ssl_session_reuse on;

    {{ if $cfg.AllowBackendServerHeader }}
    proxy_pass_header Server;
    {{ end }}

    {{ range $header := $cfg.HideHeaders }}proxy_hide_header {{ $header }};
    {{ end }}

    {{ if not (empty $cfg.HTTPSnippet) }}
    # Custom code snippet configured in the configuration configmap
    {{ $cfg.HTTPSnippet }}
    {{ end }}

    upstream upstream_balancer {
        server 0.0.0.1; # placeholder

        balancer_by_lua_block {
          balancer.balance()
        }

        {{ if (gt $cfg.UpstreamKeepaliveConnections 0) }}
        keepalive {{ $cfg.UpstreamKeepaliveConnections }};

        keepalive_timeout  {{ $cfg.UpstreamKeepaliveTimeout }}s;
        keepalive_requests {{ $cfg.UpstreamKeepaliveRequests }};
        {{ end }}
    }

    {{/* build the maps that will be use to validate the Whitelist */}}
    {{ range $server := $servers }}
    {{ $enforceRegex := enforceRegexModifier $server.Locations }}
    {{ range $location := $server.Locations }}
    {{ $path := buildLocation $location $enforceRegex }}

    {{ if isLocationAllowed $location }}
    {{ if gt (len $location.Whitelist.CIDR) 0 }}

    # Deny for {{ print $server.Hostname  $path }}
    geo $the_real_ip {{ buildDenyVariable (print $server.Hostname "_"  $path) }} {
        default 1;

        {{ range $ip := $location.Whitelist.CIDR }}
        {{ $ip }} 0;{{ end }}
    }
    {{ end }}
    {{ end }}
    {{ end }}
    {{ end }}

    {{ range $rl := (filterRateLimits $servers ) }}
    # Ratelimit {{ $rl.Name }}
    geo $the_real_ip $whitelist_{{ $rl.ID }} {
        default 0;
        {{ range $ip := $rl.Whitelist }}
        {{ $ip }} 1;{{ end }}
    }

    # Ratelimit {{ $rl.Name }}
    map $whitelist_{{ $rl.ID }} $limit_{{ $rl.ID }} {
        0 {{ $cfg.LimitConnZoneVariable }};
        1 "";
    }
    {{ end }}

    {{/* build all the required rate limit zones. Each annotation requires a dedicated zone */}}
    {{/* 1MB -> 16 thousand 64-byte states or about 8 thousand 128-byte states */}}
    {{ range $zone := (buildRateLimitZones $servers) }}
    {{ $zone }}
    {{ end }}

    # Global filters
    {{ range $ip := $cfg.BlockCIDRs }}deny {{ trimSpace $ip }};
    {{ end }}

    {{ if gt (len $cfg.BlockUserAgents) 0 }}
    map $http_user_agent $block_ua {
        default 0;

        {{ range $ua := $cfg.BlockUserAgents }}{{ trimSpace $ua }} 1;
        {{ end }}
    }
    {{ end }}

    {{ if gt (len $cfg.BlockReferers) 0 }}
    map $http_referer $block_ref {
        default 0;

        {{ range $ref := $cfg.BlockReferers }}{{ trimSpace $ref }} 1;
        {{ end }}
    }
    {{ end }}

    {{/* Build server redirects (from/to www) */}}
    {{ range $hostname, $to := .RedirectServers }}
    server {
        {{ range $address := $all.Cfg.BindAddressIpv4 }}
        listen {{ $address }}:{{ $all.ListenPorts.HTTP }}{{ if $all.Cfg.UseProxyProtocol }} proxy_protocol{{ end }};
        listen {{ $address }}:{{ if $all.IsSSLPassthroughEnabled }}{{ $all.ListenPorts.SSLProxy }} proxy_protocol{{ else }}{{ $all.ListenPorts.HTTPS }}{{ if $all.Cfg.UseProxyProtocol }} proxy_protocol{{ end }}{{ end }} ssl;
        {{ else }}
        listen {{ $all.ListenPorts.HTTP }}{{ if $all.Cfg.UseProxyProtocol }} proxy_protocol{{ end }};
        listen {{ if $all.IsSSLPassthroughEnabled }}{{ $all.ListenPorts.SSLProxy }} proxy_protocol{{ else }}{{ $all.ListenPorts.HTTPS }}{{ if $all.Cfg.UseProxyProtocol }} proxy_protocol{{ end }}{{ end }} ssl;
        {{ end }}
        {{ if $IsIPV6Enabled }}
        {{ range $address := $all.Cfg.BindAddressIpv6 }}
        listen {{ $address }}:{{ $all.ListenPorts.HTTP }}{{ if $all.Cfg.UseProxyProtocol }} proxy_protocol{{ end }};
        listen {{ $address }}:{{ if $all.IsSSLPassthroughEnabled }}{{ $all.ListenPorts.SSLProxy }} proxy_protocol{{ else }}{{ $all.ListenPorts.HTTPS }}{{ if $all.Cfg.UseProxyProtocol }} proxy_protocol{{ end }}{{ end }};
        {{ else }}
        listen [::]:{{ $all.ListenPorts.HTTP }}{{ if $all.Cfg.UseProxyProtocol }} proxy_protocol{{ end }};
        listen [::]:{{ if $all.IsSSLPassthroughEnabled }}{{ $all.ListenPorts.SSLProxy }} proxy_protocol{{ else }}{{ $all.ListenPorts.HTTPS }}{{ if $all.Cfg.UseProxyProtocol }} proxy_protocol{{ end }}{{ end }};
        {{ end }}
        {{ end }}
        server_name {{ $hostname }};

        {{/* default value of proxy_host is the name and port of a proxied server as specified in the proxy_pass directive */}}
        set $proxy_host {{ $hostname }};

        {{ if gt (len $cfg.BlockUserAgents) 0 }}
        if ($block_ua) {
           return 403;
        }
        {{ end }}
        {{ if gt (len $cfg.BlockReferers) 0 }}
        if ($block_ref) {
           return 403;
        }
        {{ end }}

        {{ if ne $all.ListenPorts.HTTPS 443 }}
        {{ $redirect_port := (printf ":%v" $all.ListenPorts.HTTPS) }}
        return {{ $all.Cfg.HTTPRedirectCode }} $scheme://{{ $to }}{{ $redirect_port }}$request_uri;
        {{ else }}
        return {{ $all.Cfg.HTTPRedirectCode }} $scheme://{{ $to }}$request_uri;
        {{ end }}
    }
    {{ end }}

    {{ range $server := $servers }}

    ## start server {{ $server.Hostname }}
    server {
        server_name {{ $server.Hostname }} {{ $server.Alias }};

        {{ if gt (len $cfg.BlockUserAgents) 0 }}
        if ($block_ua) {
           return 403;
        }
        {{ end }}
        {{ if gt (len $cfg.BlockReferers) 0 }}
        if ($block_ref) {
           return 403;
        }
        {{ end }}

        {{ template "SERVER" serverConfig $all $server }}

        {{ if not (empty $cfg.ServerSnippet) }}
        # Custom code snippet configured in the configuration configmap
        {{ $cfg.ServerSnippet }}
        {{ end }}

        {{ template "CUSTOM_ERRORS" (buildCustomErrorDeps $all.ProxySetHeaders $cfg.CustomHTTPErrors $all.EnableMetrics) }}
    }
    ## end server {{ $server.Hostname }}

    {{ end }}

    # backend for when default-backend-service is not configured or it does not have endpoints
    server {
        listen {{ $all.ListenPorts.Default }} default_server {{ if $all.Cfg.ReusePort }}reuseport{{ end }} backlog={{ $all.BacklogSize }};
        {{ if $IsIPV6Enabled }}listen [::]:{{ $all.ListenPorts.Default }} default_server {{ if $all.Cfg.ReusePort }}reuseport{{ end }} backlog={{ $all.BacklogSize }};{{ end }}
        set $proxy_upstream_name "-";

        location / {
          return 404;
        }
    }

    # default server, used for NGINX healthcheck and access to nginx stats
    server {
        listen {{ $all.ListenPorts.Status }} default_server {{ if $all.Cfg.ReusePort }}reuseport{{ end }} backlog={{ $all.BacklogSize }};
        {{ if $IsIPV6Enabled }}listen [::]:{{ $all.ListenPorts.Status }} default_server {{ if $all.Cfg.ReusePort }}reuseport{{ end }} backlog={{ $all.BacklogSize }};{{ end }}
        set $proxy_upstream_name "-";

        {{ if gt (len $cfg.BlockUserAgents) 0 }}
        if ($block_ua) {
           return 403;
        }
        {{ end }}
        {{ if gt (len $cfg.BlockReferers) 0 }}
        if ($block_ref) {
           return 403;
        }
        {{ end }}

        location {{ $healthzURI }} {
            {{ if $cfg.EnableOpentracing }}
            opentracing off;
            {{ end }}
            access_log off;
            return 200;
        }

        location /is-dynamic-lb-initialized {
            {{ if $cfg.EnableOpentracing }}
            opentracing off;
            {{ end }}
            access_log off;

            content_by_lua_block {
                local configuration = require("configuration")
                local backend_data = configuration.get_backends_data()
                if not backend_data then
                    ngx.exit(ngx.HTTP_INTERNAL_SERVER_ERROR)
                    return
                end

                ngx.say("OK")
                ngx.exit(ngx.HTTP_OK)
            }
        }

        location /nginx_status {
            set $proxy_upstream_name "internal";
            {{ if $cfg.EnableOpentracing }}
            opentracing off;
            {{ end }}

            access_log off;
            stub_status on;
        }

        location /configuration {
            access_log off;
            {{ if $cfg.EnableOpentracing }}
            opentracing off;
            {{ end }}

            allow 127.0.0.1;
            {{ if $IsIPV6Enabled }}
            allow ::1;
            {{ end }}
            deny all;

            # this should be equals to configuration_data dict
            client_max_body_size                    10m;
            client_body_buffer_size                 10m;
            proxy_buffering                         off;

            content_by_lua_block {
              configuration.call()
            }
        }

        location / {
            {{ if .CustomErrors }}
            proxy_set_header    X-Code 404;
            {{ end }}
            set $proxy_upstream_name "upstream-default-backend";
            proxy_set_header    Host   $best_http_host;

            proxy_pass          http://upstream_balancer;
        }

        {{ template "CUSTOM_ERRORS" (buildCustomErrorDeps $all.ProxySetHeaders $cfg.CustomHTTPErrors $all.EnableMetrics) }}
    }
}

stream {
    lua_package_cpath "/usr/local/lib/lua/?.so;/usr/lib/lua-platform-path/lua/5.1/?.so;;";
    lua_package_path "/etc/nginx/lua/?.lua;/etc/nginx/lua/vendor/?.lua;/usr/local/lib/lua/?.lua;;";

    lua_shared_dict tcp_udp_configuration_data 5M;

    init_by_lua_block {
        require("resty.core")
        collectgarbage("collect")

        -- init modules
        local ok, res

        ok, res = pcall(require, "tcp_udp_configuration")
        if not ok then
          error("require failed: " .. tostring(res))
        else
          tcp_udp_configuration = res
          tcp_udp_configuration.nameservers = { {{ buildResolversForLua $cfg.Resolver $cfg.DisableIpv6DNS }} }
        end

        ok, res = pcall(require, "tcp_udp_balancer")
        if not ok then
          error("require failed: " .. tostring(res))
        else
          tcp_udp_balancer = res
        end
    }

    init_worker_by_lua_block {
        tcp_udp_balancer.init_worker()
    }

    lua_add_variable $proxy_upstream_name;

    log_format log_stream {{ $cfg.LogFormatStream }};

    {{ if $cfg.DisableAccessLog }}
    access_log off;
    {{ else }}
    access_log {{ $cfg.AccessLogPath }} log_stream;
    {{ end }}

    error_log  {{ $cfg.ErrorLogPath }};

    upstream upstream_balancer {
        server 0.0.0.1:1234; # placeholder

        balancer_by_lua_block {
          tcp_udp_balancer.balance()
        }
    }

    server {
        listen unix:/tmp/ingress-stream.sock;

        content_by_lua_block {
          tcp_udp_configuration.call()
        }
    }

    # TCP services
    {{ range $tcpServer := .TCPBackends }}
    server {
        preread_by_lua_block {
            ngx.var.proxy_upstream_name="tcp-{{ $tcpServer.Backend.Namespace }}-{{ $tcpServer.Backend.Name }}-{{ $tcpServer.Backend.Port }}";
        }

        {{ range $address := $all.Cfg.BindAddressIpv4 }}
        listen                  {{ $address }}:{{ $tcpServer.Port }}{{ if $tcpServer.Backend.ProxyProtocol.Decode }} proxy_protocol{{ end }};
        {{ else }}
        listen                  {{ $tcpServer.Port }}{{ if $tcpServer.Backend.ProxyProtocol.Decode }} proxy_protocol{{ end }};
        {{ end }}
        {{ if $IsIPV6Enabled }}
        {{ range $address := $all.Cfg.BindAddressIpv6 }}
        listen                  {{ $address }}:{{ $tcpServer.Port }}{{ if $tcpServer.Backend.ProxyProtocol.Decode }} proxy_protocol{{ end }};
        {{ else }}
        listen                  [::]:{{ $tcpServer.Port }}{{ if $tcpServer.Backend.ProxyProtocol.Decode }} proxy_protocol{{ end }};
        {{ end }}
        {{ end }}
        proxy_timeout           {{ $cfg.ProxyStreamTimeout }};
        proxy_pass              upstream_balancer;
        {{ if $tcpServer.Backend.ProxyProtocol.Encode }}
        proxy_protocol          on;
        {{ end }}
    }
    {{ end }}

    # UDP services
    {{ range $udpServer := .UDPBackends }}
    server {
        preread_by_lua_block {
            ngx.var.proxy_upstream_name="udp-{{ $udpServer.Backend.Namespace }}-{{ $udpServer.Backend.Name }}-{{ $udpServer.Backend.Port }}";
        }

        {{ range $address := $all.Cfg.BindAddressIpv4 }}
        listen                  {{ $address }}:{{ $udpServer.Port }} udp;
        {{ else }}
        listen                  {{ $udpServer.Port }} udp;
        {{ end }}
        {{ if $IsIPV6Enabled }}
        {{ range $address := $all.Cfg.BindAddressIpv6 }}
        listen                  {{ $address }}:{{ $udpServer.Port }} udp;
        {{ else }}
        listen                  [::]:{{ $udpServer.Port }} udp;
        {{ end }}
        {{ end }}
        proxy_responses         {{ $cfg.ProxyStreamResponses }};
        proxy_timeout           {{ $cfg.ProxyStreamTimeout }};
        proxy_pass              upstream_balancer;
    }
    {{ end }}
}

{{/* definition of templates to avoid repetitions */}}
{{ define "CUSTOM_ERRORS" }}
        {{ $proxySetHeaders := .ProxySetHeaders }}
        {{ $enableMetrics := .EnableMetrics }}
        {{ range $errCode := .ErrorCodes }}
        location @custom_{{ $errCode }} {
            internal;

            proxy_intercept_errors off;

            proxy_set_header       X-Code             {{ $errCode }};
            proxy_set_header       X-Format           $http_accept;
            proxy_set_header       X-Original-URI     $request_uri;
            proxy_set_header       X-Namespace        $namespace;
            proxy_set_header       X-Ingress-Name     $ingress_name;
            proxy_set_header       X-Service-Name     $service_name;
            proxy_set_header       X-Service-Port     $service_port;
            proxy_set_header       Host               $best_http_host;

            set $proxy_upstream_name "upstream-default-backend";

            rewrite                (.*) / break;

            proxy_pass            http://upstream_balancer;
            log_by_lua_block {
                {{ if $enableMetrics }}
                monitor.call()
                {{ end }}
            }
        }
        {{ end }}
{{ end }}

{{/* CORS support from https://michielkalkman.com/snippets/nginx-cors-open-configuration.html */}}
{{ define "CORS" }}
     {{ $cors := .CorsConfig }}
     # Cors Preflight methods needs additional options and different Return Code
     if ($request_method = 'OPTIONS') {
        more_set_headers 'Access-Control-Allow-Origin: {{ $cors.CorsAllowOrigin }}';
        {{ if $cors.CorsAllowCredentials }} more_set_headers 'Access-Control-Allow-Credentials: {{ $cors.CorsAllowCredentials }}'; {{ end }}
        more_set_headers 'Access-Control-Allow-Methods: {{ $cors.CorsAllowMethods }}';
        more_set_headers 'Access-Control-Allow-Headers: {{ $cors.CorsAllowHeaders }}';
        more_set_headers 'Access-Control-Max-Age: {{ $cors.CorsMaxAge }}';
        more_set_headers 'Content-Type: text/plain charset=UTF-8';
        more_set_headers 'Content-Length: 0';
        return 204;
     }

        more_set_headers 'Access-Control-Allow-Origin: {{ $cors.CorsAllowOrigin }}';
        {{ if $cors.CorsAllowCredentials }} more_set_headers 'Access-Control-Allow-Credentials: {{ $cors.CorsAllowCredentials }}'; {{ end }}
        more_set_headers 'Access-Control-Allow-Methods: {{ $cors.CorsAllowMethods }}';
        more_set_headers 'Access-Control-Allow-Headers: {{ $cors.CorsAllowHeaders }}';

{{ end }}

{{/* definition of server-template to avoid repetitions with server-alias */}}
{{ define "SERVER" }}
        {{ $all := .First }}
        {{ $server := .Second }}
        {{ range $address := $all.Cfg.BindAddressIpv4 }}
        listen {{ $address }}:{{ $all.ListenPorts.HTTP }}{{ if $all.Cfg.UseProxyProtocol }} proxy_protocol{{ end }}{{ if eq $server.Hostname "_"}} default_server {{ if $all.Cfg.ReusePort }}reuseport{{ end }} backlog={{ $all.BacklogSize }}{{end}};
        {{ else }}
        listen {{ $all.ListenPorts.HTTP }}{{ if $all.Cfg.UseProxyProtocol }} proxy_protocol{{ end }}{{ if eq $server.Hostname "_"}} default_server {{ if $all.Cfg.ReusePort }}reuseport{{ end }} backlog={{ $all.BacklogSize }}{{end}};
        {{ end }}
        {{ if $all.IsIPV6Enabled }}
        {{ range $address := $all.Cfg.BindAddressIpv6 }}
        listen {{ $address }}:{{ $all.ListenPorts.HTTP }}{{ if $all.Cfg.UseProxyProtocol }} proxy_protocol{{ end }}{{ if eq $server.Hostname "_"}} default_server {{ if $all.Cfg.ReusePort }}reuseport{{ end }} backlog={{ $all.BacklogSize }}{{ end }};
        {{ else }}
        listen [::]:{{ $all.ListenPorts.HTTP }}{{ if $all.Cfg.UseProxyProtocol }} proxy_protocol{{ end }}{{ if eq $server.Hostname "_"}} default_server {{ if $all.Cfg.ReusePort }}reuseport{{ end }} backlog={{ $all.BacklogSize }}{{ end }};
        {{ end }}
        {{ end }}
        set $proxy_upstream_name "-";

        {{/* Listen on {{ $all.ListenPorts.SSLProxy }} because port {{ $all.ListenPorts.HTTPS }} is used in the TLS sni server */}}
        {{/* This listener must always have proxy_protocol enabled, because the SNI listener forwards on source IP info in it. */}}
        {{ if not (empty $server.SSLCert.PemFileName) }}
        {{ range $address := $all.Cfg.BindAddressIpv4 }}
        listen {{ $address }}:{{ if $all.IsSSLPassthroughEnabled }}{{ $all.ListenPorts.SSLProxy }} proxy_protocol {{ else }}{{ $all.ListenPorts.HTTPS }}{{ if $all.Cfg.UseProxyProtocol }} proxy_protocol{{ end }}{{ end }} {{ if eq $server.Hostname "_"}} default_server {{ if $all.Cfg.ReusePort }}reuseport{{ end }} backlog={{ $all.BacklogSize }}{{end}} ssl {{ if $all.Cfg.UseHTTP2 }}http2{{ end }};
        {{ else }}
        listen {{ if $all.IsSSLPassthroughEnabled }}{{ $all.ListenPorts.SSLProxy }} proxy_protocol {{ else }}{{ $all.ListenPorts.HTTPS }}{{ if $all.Cfg.UseProxyProtocol }} proxy_protocol{{ end }}{{ end }} {{ if eq $server.Hostname "_"}} default_server {{ if $all.Cfg.ReusePort }}reuseport{{ end }} backlog={{ $all.BacklogSize }}{{end}} ssl {{ if $all.Cfg.UseHTTP2 }}http2{{ end }};
        {{ end }}
        {{ if $all.IsIPV6Enabled }}
        {{ range $address := $all.Cfg.BindAddressIpv6 }}
        {{ if not (empty $server.SSLCert.PemFileName) }}listen {{ $address }}:{{ if $all.IsSSLPassthroughEnabled }}{{ $all.ListenPorts.SSLProxy }} proxy_protocol{{ else }}{{ $all.ListenPorts.HTTPS }}{{ if $all.Cfg.UseProxyProtocol }} proxy_protocol{{ end }}{{ end }}{{ end }} {{ if eq $server.Hostname "_"}} default_server {{ if $all.Cfg.ReusePort }}reuseport{{ end }} backlog={{ $all.BacklogSize }}{{end}} ssl {{ if $all.Cfg.UseHTTP2 }}http2{{ end }};
        {{ else }}
        {{ if not (empty $server.SSLCert.PemFileName) }}listen [::]:{{ if $all.IsSSLPassthroughEnabled }}{{ $all.ListenPorts.SSLProxy }} proxy_protocol{{ else }}{{ $all.ListenPorts.HTTPS }}{{ if $all.Cfg.UseProxyProtocol }} proxy_protocol{{ end }}{{ end }}{{ end }} {{ if eq $server.Hostname "_"}} default_server {{ if $all.Cfg.ReusePort }}reuseport{{ end }} backlog={{ $all.BacklogSize }}{{end}} ssl {{ if $all.Cfg.UseHTTP2 }}http2{{ end }};
        {{ end }}
        {{ end }}
        {{/* comment PEM sha is required to detect changes in the generated configuration and force a reload */}}
        # PEM sha: {{ $server.SSLCert.PemSHA }}
        ssl_certificate                         {{ $server.SSLCert.PemFileName }};
        ssl_certificate_key                     {{ $server.SSLCert.PemFileName }};
        {{ if not (empty $server.SSLCert.FullChainPemFileName)}}
        ssl_trusted_certificate                 {{ $server.SSLCert.FullChainPemFileName }};
        ssl_stapling                            on;
        ssl_stapling_verify                     on;
        {{ end }}

        {{ if $all.DynamicCertificatesEnabled}}
        ssl_certificate_by_lua_block {
            certificate.call()
        }
        {{ end }}
        {{ end }}

        {{ if not (empty $server.AuthTLSError) }}
        # {{ $server.AuthTLSError }}
        return 403;
        {{ else }}

        {{ if not (empty $server.CertificateAuth.CAFileName) }}
        # PEM sha: {{ $server.CertificateAuth.PemSHA }}
        ssl_client_certificate                  {{ $server.CertificateAuth.CAFileName }};
        ssl_verify_client                       {{ $server.CertificateAuth.VerifyClient }};
        ssl_verify_depth                        {{ $server.CertificateAuth.ValidationDepth }};
        {{ if not (empty $server.CertificateAuth.ErrorPage)}}
        error_page 495 496 = {{ $server.CertificateAuth.ErrorPage }};
        {{ end }}
        {{ end }}

        {{ if not (empty $server.SSLCiphers) }}
        ssl_ciphers                             {{ $server.SSLCiphers }};
        {{ end }}

        {{ if not (empty $server.ServerSnippet) }}
        {{ $server.ServerSnippet }}
        {{ end }}

        {{ template "CUSTOM_ERRORS" (buildCustomErrorDeps $all.ProxySetHeaders (collectCustomErrorsPerServer $server) $all.EnableMetrics) }}

        {{ $enforceRegex := enforceRegexModifier $server.Locations }}
        {{ range $location := $server.Locations }}
        {{ $path := buildLocation $location $enforceRegex }}
        {{ $proxySetHeader := proxySetHeader $location }}
        {{ $authPath := buildAuthLocation $location }}

        {{ if not (empty $location.Rewrite.AppRoot)}}
        if ($uri = /) {
            return 302 {{ $location.Rewrite.AppRoot }};
        }
        {{ end }}

        {{ if $authPath }}
        location = {{ $authPath }} {
            internal;

            # ngx_auth_request module overrides variables in the parent request,
            # therefore we have to explicitly set this variable again so that when the parent request
            # resumes it has the correct value set for this variable so that Lua can pick backend correctly
            set $proxy_upstream_name "{{ buildUpstreamName $location }}";

            proxy_pass_request_body     off;
            proxy_set_header            Content-Length "";
            proxy_set_header            X-Forwarded-Proto "";

            {{ if $location.ExternalAuth.Method }}
            proxy_method                {{ $location.ExternalAuth.Method }};
            proxy_set_header            X-Original-URI          $request_uri;
            proxy_set_header            X-Scheme                $pass_access_scheme;
            {{ end }}

            proxy_set_header            Host                    {{ $location.ExternalAuth.Host }};
            proxy_set_header            X-Original-URL          $scheme://$http_host$request_uri;
            proxy_set_header            X-Original-Method       $request_method;
            proxy_set_header            X-Sent-From             "nginx-ingress-controller";
            proxy_set_header            X-Real-IP               $the_real_ip;
            {{ if and $all.Cfg.UseForwardedHeaders $all.Cfg.ComputeFullForwardedFor }}
            proxy_set_header            X-Forwarded-For        $full_x_forwarded_for;
            {{ else }}
            proxy_set_header            X-Forwarded-For        $the_real_ip;
            {{ end }}

            {{ if $location.ExternalAuth.RequestRedirect }}
            proxy_set_header            X-Auth-Request-Redirect {{ $location.ExternalAuth.RequestRedirect }};
            {{ else }}
            proxy_set_header            X-Auth-Request-Redirect $request_uri;
            {{ end }}

            proxy_buffering                         {{ $location.Proxy.ProxyBuffering }};
            proxy_buffer_size                       {{ $location.Proxy.BufferSize }};
            proxy_buffers                           4 {{ $location.Proxy.BufferSize }};
            proxy_request_buffering                 {{ $location.Proxy.RequestBuffering }};

            proxy_http_version          1.1;
            proxy_ssl_server_name       on;
            proxy_pass_request_headers  on;
            {{ if isValidByteSize $location.Proxy.BodySize true }}
            client_max_body_size        {{ $location.Proxy.BodySize }};
            {{ end }}
            {{ if isValidByteSize $location.ClientBodyBufferSize false }}
            client_body_buffer_size     {{ $location.ClientBodyBufferSize }};
            {{ end }}

            # Pass the extracted client certificate to the auth provider
            {{ if not (empty $server.CertificateAuth.CAFileName) }}
            {{ if $server.CertificateAuth.PassCertToUpstream }}
            proxy_set_header ssl-client-cert        $ssl_client_escaped_cert;
            {{ end }}
            proxy_set_header ssl-client-verify      $ssl_client_verify;
            proxy_set_header ssl-client-subject-dn  $ssl_client_s_dn;
            proxy_set_header ssl-client-issuer-dn   $ssl_client_i_dn;
            {{ end }}

            {{ if not (empty $location.ExternalAuth.AuthSnippet) }}
            {{ $location.ExternalAuth.AuthSnippet }}
            {{ end }}

            set $target {{ $location.ExternalAuth.URL }};
            proxy_pass $target;
        }
        {{ end }}

        location {{ $path }} {
            {{ $ing := (getIngressInformation $location.Ingress $location.Path) }}
            set $namespace      "{{ $ing.Namespace }}";
            set $ingress_name   "{{ $ing.Rule }}";
            set $service_name   "{{ $ing.Service }}";
            set $service_port   "{{ $location.Port }}";
            set $location_path  "{{ $location.Path | escapeLiteralDollar }}";

            {{ if $all.Cfg.EnableOpentracing }}
            {{ opentracingPropagateContext $location }};
            {{ end }}

            rewrite_by_lua_block {
                balancer.rewrite()
            }
            access_by_lua_block {
                {{ if shouldConfigureLuaRestyWAF $all.Cfg.DisableLuaRestyWAF $location.LuaRestyWAF.Mode }}
                local lua_resty_waf = require("resty.waf")
                local waf = lua_resty_waf:new()

                waf:set_option("mode", "{{ $location.LuaRestyWAF.Mode }}")
                waf:set_option("storage_zone", "waf_storage")

                {{ if $location.LuaRestyWAF.AllowUnknownContentTypes }}
                waf:set_option("allow_unknown_content_types", true)
                {{ else }}
                waf:set_option("allowed_content_types", { "text/html", "text/json", "application/json" })
                {{ end }}

                waf:set_option("event_log_level", ngx.WARN)

                {{ if gt $location.LuaRestyWAF.ScoreThreshold 0 }}
                waf:set_option("score_threshold", {{ $location.LuaRestyWAF.ScoreThreshold }})
                {{ end }}

                {{ if not $location.LuaRestyWAF.ProcessMultipartBody }}
                waf:set_option("process_multipart_body", false)
                {{ end }}

                {{ if $location.LuaRestyWAF.Debug }}
                waf:set_option("debug", true)
                waf:set_option("event_log_request_arguments", true)
                waf:set_option("event_log_request_body", true)
                waf:set_option("event_log_request_headers", true)
                waf:set_option("req_tid_header", true)
                waf:set_option("res_tid_header", true)
                {{ end }}

                {{ range $ruleset := $location.LuaRestyWAF.IgnoredRuleSets }}
                waf:set_option("ignore_ruleset", "{{ $ruleset }}")
                {{ end }}

                {{ if gt (len $location.LuaRestyWAF.ExtraRulesetString) 0 }}
                waf:set_option("add_ruleset_string", "10000_extra_rules", {{ $location.LuaRestyWAF.ExtraRulesetString }})
                {{ end }}

                waf:exec()
                {{ end }}
            }
            header_filter_by_lua_block {
                {{ if shouldConfigureLuaRestyWAF $all.Cfg.DisableLuaRestyWAF $location.LuaRestyWAF.Mode }}
                local lua_resty_waf = require "resty.waf"
                local waf = lua_resty_waf:new()
                waf:exec()
                {{ end }}
            }
            body_filter_by_lua_block {
                {{ if shouldConfigureLuaRestyWAF $all.Cfg.DisableLuaRestyWAF $location.LuaRestyWAF.Mode }}
                local lua_resty_waf = require "resty.waf"
                local waf = lua_resty_waf:new()
                waf:exec()
                {{ end }}
            }

            log_by_lua_block {
                {{ if shouldConfigureLuaRestyWAF $all.Cfg.DisableLuaRestyWAF $location.LuaRestyWAF.Mode }}
                local lua_resty_waf = require "resty.waf"
                local waf = lua_resty_waf:new()
                waf:exec()
                {{ end }}
                balancer.log()
                {{ if $all.EnableMetrics }}
                monitor.call()
<<<<<<< HEAD
                statsd_monitor.call()
=======
                {{ end }}
>>>>>>> ea89d27b
            }

            {{ if (and (not (empty $server.SSLCert.PemFileName)) $all.Cfg.HSTS) }}
            if ($scheme = https) {
            more_set_headers                        "Strict-Transport-Security: max-age={{ $all.Cfg.HSTSMaxAge }}{{ if $all.Cfg.HSTSIncludeSubdomains }}; includeSubDomains{{ end }}{{ if $all.Cfg.HSTSPreload }}; preload{{ end }}";
            }
            {{ end }}


            {{ if not $location.Logs.Access }}
            access_log off;
            {{ end }}

            {{ if $location.Logs.Rewrite }}
            rewrite_log on;
            {{ end }}

            port_in_redirect {{ if $location.UsePortInRedirects }}on{{ else }}off{{ end }};

            set $proxy_upstream_name "{{ buildUpstreamName $location }}";

            {{/* redirect to HTTPS can be achieved forcing the redirect or having a SSL Certificate configured for the server */}}
            {{ if (or $location.Rewrite.ForceSSLRedirect (and (not (empty $server.SSLCert.PemFileName)) $location.Rewrite.SSLRedirect)) }}
            {{ if not (isLocationInLocationList $location $all.Cfg.NoTLSRedirectLocations) }}
            # enforce ssl on server side
            if ($redirect_to_https) {
                {{ if $location.UsePortInRedirects }}
                # using custom ports require a different rewrite directive
                {{ $redirect_port := (printf ":%v" $all.ListenPorts.HTTPS) }}
                error_page 497 ={{ $all.Cfg.HTTPRedirectCode }} https://$host{{ $redirect_port }}$request_uri;

                return 497;
                {{ else }}
                return {{ $all.Cfg.HTTPRedirectCode }} https://$best_http_host$request_uri;
                {{ end }}
            }
            {{ end }}
            {{ end }}

            {{ if (or $location.ModSecurity.Enable $all.Cfg.EnableModsecurity) }}
            modsecurity on;

            {{ if $location.ModSecurity.Snippet }}
            modsecurity_rules '
                {{ $location.ModSecurity.Snippet }}
            ';
            {{ else if (or $location.ModSecurity.OWASPRules $all.Cfg.EnableOWASPCoreRules) }}
            modsecurity_rules_file /etc/nginx/owasp-modsecurity-crs/nginx-modsecurity.conf;
            {{ else }}
            modsecurity_rules_file /etc/nginx/modsecurity/modsecurity.conf;
            {{ end }}

            {{ if (not (empty $location.ModSecurity.TransactionID)) }}
            modsecurity_transaction_id "{{ $location.ModSecurity.TransactionID }}";
            {{ end }}
            {{ end }}

            {{ if isLocationAllowed $location }}
            {{ if gt (len $location.Whitelist.CIDR) 0 }}
            if ({{ buildDenyVariable (print $server.Hostname "_"  $path) }}) {
                return 403;
            }
            {{ end }}

            {{ if not (isLocationInLocationList $location $all.Cfg.NoAuthLocations) }}
            {{ if $authPath }}
            # this location requires authentication
            auth_request        {{ $authPath }};
            auth_request_set    $auth_cookie $upstream_http_set_cookie;
            add_header          Set-Cookie $auth_cookie;
            {{- range $line := buildAuthResponseHeaders $location }}
            {{ $line }}
            {{- end }}
            {{ end }}

            {{ if $location.ExternalAuth.SigninURL }}
            set_escape_uri $escaped_request_uri $request_uri;
            error_page 401 = {{ buildAuthSignURL $location.ExternalAuth.SigninURL }};
            {{ end }}

            {{ if $location.BasicDigestAuth.Secured }}
            {{ if eq $location.BasicDigestAuth.Type "basic" }}
            auth_basic "{{ $location.BasicDigestAuth.Realm }}";
            auth_basic_user_file {{ $location.BasicDigestAuth.File }};
            {{ else }}
            auth_digest "{{ $location.BasicDigestAuth.Realm }}";
            auth_digest_user_file {{ $location.BasicDigestAuth.File }};
            {{ end }}
            proxy_set_header Authorization "";
            {{ end }}
            {{ end }}

            {{/* if the location contains a rate limit annotation, create one */}}
            {{ $limits := buildRateLimit $location }}
            {{ range $limit := $limits }}
            {{ $limit }}{{ end }}

            {{ if $location.CorsConfig.CorsEnabled }}
            {{ template "CORS" $location }}
            {{ end }}

            {{ buildInfluxDB $location.InfluxDB }}

            {{ if not (empty $location.Redirect.URL) }}
            if ($uri ~* {{ stripLocationModifer $path }}) {
                return {{ $location.Redirect.Code }} {{ $location.Redirect.URL }};
            }
            {{ end }}

            {{ if isValidByteSize $location.Proxy.BodySize true }}
            client_max_body_size                    {{ $location.Proxy.BodySize }};
            {{ end }}
            {{ if isValidByteSize $location.ClientBodyBufferSize false }}
            client_body_buffer_size                 {{ $location.ClientBodyBufferSize }};
            {{ end }}

            {{/* By default use vhost as Host to upstream, but allow overrides */}}
            {{ if not (empty $location.UpstreamVhost) }}
            {{ $proxySetHeader }} Host                   "{{ $location.UpstreamVhost }}";
            {{ else }}
            {{ $proxySetHeader }} Host                   $best_http_host;
            {{ end }}

            # Pass the extracted client certificate to the backend
            {{ if not (empty $server.CertificateAuth.CAFileName) }}
            {{ if $server.CertificateAuth.PassCertToUpstream }}
            {{ $proxySetHeader }} ssl-client-cert        $ssl_client_escaped_cert;
            {{ end }}
            {{ $proxySetHeader }} ssl-client-verify      $ssl_client_verify;
            {{ $proxySetHeader }} ssl-client-subject-dn  $ssl_client_s_dn;
            {{ $proxySetHeader }} ssl-client-issuer-dn   $ssl_client_i_dn;
            {{ end }}

            # Allow websocket connections
            {{ $proxySetHeader }}                        Upgrade           $http_upgrade;
            {{ if $location.Connection.Enabled}}
            {{ $proxySetHeader }}                        Connection        {{ $location.Connection.Header }};
            {{ else }}
            {{ $proxySetHeader }}                        Connection        $connection_upgrade;
            {{ end }}

            {{ $proxySetHeader }} X-Request-ID           $req_id;
            {{ $proxySetHeader }} X-Real-IP              $the_real_ip;
            {{ if and $all.Cfg.UseForwardedHeaders $all.Cfg.ComputeFullForwardedFor }}
            {{ $proxySetHeader }} X-Forwarded-For        $full_x_forwarded_for;
            {{ else }}
            {{ $proxySetHeader }} X-Forwarded-For        $the_real_ip;
            {{ end }}
            {{ $proxySetHeader }} X-Forwarded-Host       $best_http_host;
            {{ $proxySetHeader }} X-Forwarded-Port       $pass_port;
            {{ $proxySetHeader }} X-Forwarded-Proto      $pass_access_scheme;
            {{ if $all.Cfg.ProxyAddOriginalURIHeader }}
            {{ $proxySetHeader }} X-Original-URI         $request_uri;
            {{ end }}
            {{ $proxySetHeader }} X-Scheme               $pass_access_scheme;

            # Pass the original X-Forwarded-For
            {{ $proxySetHeader }} X-Original-Forwarded-For {{ buildForwardedFor $all.Cfg.ForwardedForHeader }};

            # mitigate HTTPoxy Vulnerability
            # https://www.nginx.com/blog/mitigating-the-httpoxy-vulnerability-with-nginx/
            {{ $proxySetHeader }} Proxy                  "";

            # Custom headers to proxied server
            {{ range $k, $v := $all.ProxySetHeaders }}
            {{ $proxySetHeader }} {{ $k }}                    "{{ $v }}";
            {{ end }}

            proxy_connect_timeout                   {{ $location.Proxy.ConnectTimeout }}s;
            proxy_send_timeout                      {{ $location.Proxy.SendTimeout }}s;
            proxy_read_timeout                      {{ $location.Proxy.ReadTimeout }}s;

            proxy_buffering                         {{ $location.Proxy.ProxyBuffering }};
            proxy_buffer_size                       {{ $location.Proxy.BufferSize }};
            proxy_buffers                           4 {{ $location.Proxy.BufferSize }};
            proxy_request_buffering                 {{ $location.Proxy.RequestBuffering }};

            proxy_http_version                      1.1;

            proxy_cookie_domain                     {{ $location.Proxy.CookieDomain }};
            proxy_cookie_path                       {{ $location.Proxy.CookiePath }};

            # In case of errors try the next upstream server before returning an error
            proxy_next_upstream                     {{ buildNextUpstream $location.Proxy.NextUpstream $all.Cfg.RetryNonIdempotent }};
            proxy_next_upstream_tries               {{ $location.Proxy.NextUpstreamTries }};

            {{/* rewrite only works if the content is not compressed */}}
            {{ if $location.Rewrite.AddBaseURL }}
            {{ $proxySetHeader }}                        Accept-Encoding     "";
            {{ end }}

            {{/* Add any additional configuration defined */}}
            {{ $location.ConfigurationSnippet }}

            {{ if not (empty $all.Cfg.LocationSnippet) }}
            # Custom code snippet configured in the configuration configmap
            {{ $all.Cfg.LocationSnippet }}
            {{ end }}

            {{/* if we are sending the request to a custom default backend, we add the required headers */}}
            {{ if (hasPrefix $location.Backend "custom-default-backend-") }}
            proxy_set_header       X-Code             503;
            proxy_set_header       X-Format           $http_accept;
            proxy_set_header       X-Namespace        $namespace;
            proxy_set_header       X-Ingress-Name     $ingress_name;
            proxy_set_header       X-Service-Name     $service_name;
            proxy_set_header       X-Service-Port     $service_port;
            {{ end }}

            {{/* if a location-specific error override is set, add the proxy_intercept here */}}
            {{ if $location.CustomHTTPErrors }}
            # Custom error pages per ingress
            proxy_intercept_errors on;
            {{ end }}

            {{ range $errCode := $location.CustomHTTPErrors }}
            error_page {{ $errCode }} = @custom_{{ $errCode }};{{ end }}


            {{ buildProxyPass $server.Hostname $all.Backends $location }}
            {{ if (or (eq $location.Proxy.ProxyRedirectFrom "default") (eq $location.Proxy.ProxyRedirectFrom "off")) }}
            proxy_redirect                          {{ $location.Proxy.ProxyRedirectFrom }};
            {{ else if not (eq $location.Proxy.ProxyRedirectTo "off") }}
            proxy_redirect                          {{ $location.Proxy.ProxyRedirectFrom }} {{ $location.Proxy.ProxyRedirectTo }};
            {{ end }}
            {{ else }}
            # Location denied. Reason: {{ $location.Denied | printf "%q" }}
            return 503;
            {{ end }}
        }
        {{ end }}
        {{ end }}

        {{ if eq $server.Hostname "_" }}
        # health checks in cloud providers require the use of port {{ $all.ListenPorts.HTTP }}
        location {{ $all.HealthzURI }} {
            {{ if $all.Cfg.EnableOpentracing }}
            opentracing off;
            {{ end }}

            access_log off;
            return 200;
        }

        # this is required to avoid error if nginx is being monitored
        # with an external software (like sysdig)
        location /nginx_status {
            {{ if $all.Cfg.EnableOpentracing }}
            opentracing off;
            {{ end }}

            {{ range $v := $all.NginxStatusIpv4Whitelist }}
            allow {{ $v }};
            {{ end }}
            {{ if $all.IsIPV6Enabled -}}
            {{ range $v := $all.NginxStatusIpv6Whitelist }}
            allow {{ $v }};
            {{ end }}
            {{ end -}}
            deny all;

            access_log off;
            stub_status on;
        }

        {{ end }}

{{ end }}<|MERGE_RESOLUTION|>--- conflicted
+++ resolved
@@ -1111,11 +1111,8 @@
                 balancer.log()
                 {{ if $all.EnableMetrics }}
                 monitor.call()
-<<<<<<< HEAD
                 statsd_monitor.call()
-=======
                 {{ end }}
->>>>>>> ea89d27b
             }
 
             {{ if (and (not (empty $server.SSLCert.PemFileName)) $all.Cfg.HSTS) }}
