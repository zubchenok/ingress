/*
Copyright 2015 The Kubernetes Authors.

Licensed under the Apache License, Version 2.0 (the "License");
you may not use this file except in compliance with the License.
You may obtain a copy of the License at

    http://www.apache.org/licenses/LICENSE-2.0

Unless required by applicable law or agreed to in writing, software
distributed under the License is distributed on an "AS IS" BASIS,
WITHOUT WARRANTIES OR CONDITIONS OF ANY KIND, either express or implied.
See the License for the specific language governing permissions and
limitations under the License.
*/

package template

import (
	"bytes"
	"encoding/base64"
	"encoding/json"
	"fmt"
	"math/rand"
	"net"
	"net/url"
	"os"
	"os/exec"
	"strconv"
	"strings"
	text_template "text/template"
	"time"

	"github.com/golang/glog"
	"github.com/pkg/errors"

	extensions "k8s.io/api/extensions/v1beta1"
	"k8s.io/apimachinery/pkg/util/sets"
	"k8s.io/ingress-nginx/internal/file"
	"k8s.io/ingress-nginx/internal/ingress"
	"k8s.io/ingress-nginx/internal/ingress/annotations/influxdb"
	"k8s.io/ingress-nginx/internal/ingress/annotations/ratelimit"
	"k8s.io/ingress-nginx/internal/ingress/controller/config"
	ing_net "k8s.io/ingress-nginx/internal/net"
)

const (
	slash         = "/"
	nonIdempotent = "non_idempotent"
	defBufferSize = 65535
)

// Template ...
type Template struct {
	tmpl *text_template.Template
	//fw   watch.FileWatcher
	bp *BufferPool
}

//NewTemplate returns a new Template instance or an
//error if the specified template file contains errors
func NewTemplate(file string, fs file.Filesystem) (*Template, error) {
	data, err := fs.ReadFile(file)
	if err != nil {
		return nil, errors.Wrapf(err, "unexpected error reading template %v", file)
	}

	tmpl, err := text_template.New("nginx.tmpl").Funcs(funcMap).Parse(string(data))
	if err != nil {
		return nil, err
	}

	return &Template{
		tmpl: tmpl,
		bp:   NewBufferPool(defBufferSize),
	}, nil
}

// Write populates a buffer using a template with NGINX configuration
// and the servers and upstreams created by Ingress rules
func (t *Template) Write(conf config.TemplateConfig) ([]byte, error) {
	tmplBuf := t.bp.Get()
	defer t.bp.Put(tmplBuf)

	outCmdBuf := t.bp.Get()
	defer t.bp.Put(outCmdBuf)

	if glog.V(3) {
		b, err := json.Marshal(conf)
		if err != nil {
			glog.Errorf("unexpected error: %v", err)
		}
		glog.Infof("NGINX configuration: %v", string(b))
	}

	err := t.tmpl.Execute(tmplBuf, conf)
	if err != nil {
		return nil, err
	}

	// squeezes multiple adjacent empty lines to be single
	// spaced this is to avoid the use of regular expressions
	cmd := exec.Command("/ingress-controller/clean-nginx-conf.sh")
	cmd.Stdin = tmplBuf
	cmd.Stdout = outCmdBuf
	if err := cmd.Run(); err != nil {
		glog.Warningf("unexpected error cleaning template: %v", err)
		return tmplBuf.Bytes(), nil
	}

	return outCmdBuf.Bytes(), nil
}

var (
	funcMap = text_template.FuncMap{
		"empty": func(input interface{}) bool {
			check, ok := input.(string)
			if ok {
				return len(check) == 0
			}
			return true
		},
		"shouldConfigureLuaRestyWAF": shouldConfigureLuaRestyWAF,
		"buildLuaSharedDictionaries": buildLuaSharedDictionaries,
		"buildLocation":              buildLocation,
		"buildAuthLocation":          buildAuthLocation,
		"buildAuthResponseHeaders":   buildAuthResponseHeaders,
		"buildLoadBalancingConfig":   buildLoadBalancingConfig,
		"buildProxyPass":             buildProxyPass,
		"filterRateLimits":           filterRateLimits,
		"buildRateLimitZones":        buildRateLimitZones,
		"buildRateLimit":             buildRateLimit,
		"buildResolversForLua":       buildResolversForLua,
		"buildResolvers":             buildResolvers,
		"buildUpstreamName":          buildUpstreamName,
		"isLocationInLocationList":   isLocationInLocationList,
		"isLocationAllowed":          isLocationAllowed,
		"buildLogFormatUpstream":     buildLogFormatUpstream,
		"buildDenyVariable":          buildDenyVariable,
		"getenv":                     os.Getenv,
		"contains":                   strings.Contains,
		"hasPrefix":                  strings.HasPrefix,
		"hasSuffix":                  strings.HasSuffix,
		"trimSpace":                  strings.TrimSpace,
		"toUpper":                    strings.ToUpper,
		"toLower":                    strings.ToLower,
		"formatIP":                   formatIP,
		"buildNextUpstream":          buildNextUpstream,
		"getIngressInformation":      getIngressInformation,
		"serverConfig": func(all config.TemplateConfig, server *ingress.Server) interface{} {
			return struct{ First, Second interface{} }{all, server}
		},
		"isValidClientBodyBufferSize": isValidClientBodyBufferSize,
		"buildForwardedFor":           buildForwardedFor,
		"buildAuthSignURL":            buildAuthSignURL,
		"buildOpentracing":            buildOpentracing,
		"proxySetHeader":              proxySetHeader,
		"buildInfluxDB":               buildInfluxDB,
<<<<<<< HEAD
		"atLeastOneNeedsRewrite":      atLeastOneNeedsRewrite,
=======
		"enforceRegexModifier":        enforceRegexModifier,
		"stripLocationModifer":        stripLocationModifer,
>>>>>>> d9f58144
	}
)

// formatIP will wrap IPv6 addresses in [] and return IPv4 addresses
// without modification. If the input cannot be parsed as an IP address
// it is returned without modification.
func formatIP(input string) string {
	ip := net.ParseIP(input)
	if ip == nil {
		return input
	}
	if v4 := ip.To4(); v4 != nil {
		return input
	}
	return fmt.Sprintf("[%s]", input)
}

func shouldConfigureLuaRestyWAF(disableLuaRestyWAF bool, mode string) bool {
	if !disableLuaRestyWAF && len(mode) > 0 {
		return true
	}

	return false
}

func buildLuaSharedDictionaries(s interface{}, dynamicConfigurationEnabled bool, disableLuaRestyWAF bool) string {
	servers, ok := s.([]*ingress.Server)
	if !ok {
		glog.Errorf("expected an '[]*ingress.Server' type but %T was returned", s)
		return ""
	}

	out := []string{}

	if dynamicConfigurationEnabled {
		out = append(out,
			"lua_shared_dict configuration_data 5M",
			"lua_shared_dict certificate_data 16M",
			"lua_shared_dict locks 512k",
			"lua_shared_dict balancer_ewma 1M",
			"lua_shared_dict balancer_ewma_last_touched_at 1M",
			"lua_shared_dict sticky_sessions 1M",
		)
	}

	if !disableLuaRestyWAF {
		luaRestyWAFEnabled := func() bool {
			for _, server := range servers {
				for _, location := range server.Locations {
					if len(location.LuaRestyWAF.Mode) > 0 {
						return true
					}
				}
			}
			return false
		}()
		if luaRestyWAFEnabled {
			out = append(out, "lua_shared_dict waf_storage 64M")
		}
	}

	if len(out) == 0 {
		return ""
	}
	return strings.Join(out, ";\n\r") + ";"
}

func buildResolversForLua(res interface{}, disableIpv6 interface{}) string {
	nss, ok := res.([]net.IP)
	if !ok {
		glog.Errorf("expected a '[]net.IP' type but %T was returned", res)
		return ""
	}
	no6, ok := disableIpv6.(bool)
	if !ok {
		glog.Errorf("expected a 'bool' type but %T was returned", disableIpv6)
		return ""
	}

	if len(nss) == 0 {
		return ""
	}

	r := []string{}
	for _, ns := range nss {
		if ing_net.IsIPV6(ns) && no6 {
			continue
		}
		r = append(r, fmt.Sprintf("\"%v\"", ns))
	}

	return strings.Join(r, ", ")
}

// buildResolvers returns the resolvers reading the /etc/resolv.conf file
func buildResolvers(res interface{}, disableIpv6 interface{}) string {
	// NGINX need IPV6 addresses to be surrounded by brackets
	nss, ok := res.([]net.IP)
	if !ok {
		glog.Errorf("expected a '[]net.IP' type but %T was returned", res)
		return ""
	}
	no6, ok := disableIpv6.(bool)
	if !ok {
		glog.Errorf("expected a 'bool' type but %T was returned", disableIpv6)
		return ""
	}

	if len(nss) == 0 {
		return ""
	}

	r := []string{"resolver"}
	for _, ns := range nss {
		if ing_net.IsIPV6(ns) {
			if no6 {
				continue
			}
			r = append(r, fmt.Sprintf("[%v]", ns))
		} else {
			r = append(r, fmt.Sprintf("%v", ns))
		}
	}
	r = append(r, "valid=30s")

	if no6 {
		r = append(r, "ipv6=off")
	}

	return strings.Join(r, " ") + ";"
}

func needsRewrite(location *ingress.Location) bool {
	if len(location.Rewrite.Target) > 0 && location.Rewrite.Target != location.Path {
		return true
	}
	return false
}

<<<<<<< HEAD
// atLeastOneNeedsRewrite checks if the nginx.ingress.kubernetes.io/rewrite-target annotation is used on the '/' path
func atLeastOneNeedsRewrite(input interface{}) bool {
=======
func stripLocationModifer(path string) string {
	return strings.TrimLeft(path, "~* ")
}

// enforceRegexModifier checks if the "rewrite-target" or "use-regex" annotation
// is used on any location path within a server
func enforceRegexModifier(input interface{}) bool {
>>>>>>> d9f58144
	locations, ok := input.([]*ingress.Location)
	if !ok {
		glog.Errorf("expected an '[]*ingress.Location' type but %T was returned", input)
		return false
	}

	for _, location := range locations {
<<<<<<< HEAD
		if needsRewrite(location) {
=======
		if needsRewrite(location) || location.Rewrite.UseRegex {
>>>>>>> d9f58144
			return true
		}
	}
	return false
}

// buildLocation produces the location string, if the ingress has redirects
// (specified through the nginx.ingress.kubernetes.io/rewrite-target annotation)
<<<<<<< HEAD
func buildLocation(input interface{}, rewrite bool) string {
=======
// TODO: return quotes around returned location path to prevent regex from breaking under certain conditions, see:
// https://github.com/kubernetes/ingress-nginx/issues/3155
func buildLocation(input interface{}, enforceRegex bool) string {
>>>>>>> d9f58144
	location, ok := input.(*ingress.Location)
	if !ok {
		glog.Errorf("expected an '*ingress.Location' type but %T was returned", input)
		return slash
	}

	path := location.Path
	if needsRewrite(location) {
		if path == slash {
			return fmt.Sprintf("~* ^%s", path)
		}
		// baseuri regex will parse basename from the given location
		baseuri := `(?<baseuri>.*)`
		if !strings.HasSuffix(path, slash) {
			// Not treat the slash after "location path" as a part of baseuri
			baseuri = fmt.Sprintf(`\/?%s`, baseuri)
		}
		return fmt.Sprintf(`~* ^%s%s`, path, baseuri)
	}

<<<<<<< HEAD
	if rewrite {
		if path == slash {
			return path
		}
		return fmt.Sprintf(`^~ %s`, path)
=======
	if enforceRegex {
		return fmt.Sprintf(`~* ^%s`, path)
>>>>>>> d9f58144
	}
	return path
}

func buildAuthLocation(input interface{}) string {
	location, ok := input.(*ingress.Location)
	if !ok {
		glog.Errorf("expected an '*ingress.Location' type but %T was returned", input)
		return ""
	}

	if location.ExternalAuth.URL == "" {
		return ""
	}

	str := base64.URLEncoding.EncodeToString([]byte(location.Path))
	// removes "=" after encoding
	str = strings.Replace(str, "=", "", -1)
	return fmt.Sprintf("/_external-auth-%v", str)
}

func buildAuthResponseHeaders(input interface{}) []string {
	location, ok := input.(*ingress.Location)
	res := []string{}
	if !ok {
		glog.Errorf("expected an '*ingress.Location' type but %T was returned", input)
		return res
	}

	if len(location.ExternalAuth.ResponseHeaders) == 0 {
		return res
	}

	for i, h := range location.ExternalAuth.ResponseHeaders {
		hvar := strings.ToLower(h)
		hvar = strings.NewReplacer("-", "_").Replace(hvar)
		res = append(res, fmt.Sprintf("auth_request_set $authHeader%v $upstream_http_%v;", i, hvar))
		res = append(res, fmt.Sprintf("proxy_set_header '%v' $authHeader%v;", h, i))
	}
	return res
}

func buildLogFormatUpstream(input interface{}) string {
	cfg, ok := input.(config.Configuration)
	if !ok {
		glog.Errorf("expected a 'config.Configuration' type but %T was returned", input)
		return ""
	}

	return cfg.BuildLogFormatUpstream()
}

func buildLoadBalancingConfig(b interface{}, fallbackLoadBalancing string) string {
	backend, ok := b.(*ingress.Backend)
	if !ok {
		glog.Errorf("expected an '*ingress.Backend' type but %T was returned", b)
		return ""
	}

	if backend.UpstreamHashBy != "" {
		return fmt.Sprintf("hash %s consistent;", backend.UpstreamHashBy)
	}

	if backend.LoadBalancing != "" {
		if backend.LoadBalancing == "round_robin" {
			return ""
		}
		return fmt.Sprintf("%s;", backend.LoadBalancing)
	}

	if fallbackLoadBalancing == "round_robin" || fallbackLoadBalancing == "" {
		return ""
	}

	return fmt.Sprintf("%s;", fallbackLoadBalancing)
}

// buildProxyPass produces the proxy pass string, if the ingress has redirects
// (specified through the nginx.ingress.kubernetes.io/rewrite-target annotation)
// If the annotation nginx.ingress.kubernetes.io/add-base-url:"true" is specified it will
// add a base tag in the head of the response from the service
func buildProxyPass(host string, b interface{}, loc interface{}, dynamicConfigurationEnabled bool) string {
	backends, ok := b.([]*ingress.Backend)
	if !ok {
		glog.Errorf("expected an '[]*ingress.Backend' type but %T was returned", b)
		return ""
	}

	location, ok := loc.(*ingress.Location)
	if !ok {
		glog.Errorf("expected a '*ingress.Location' type but %T was returned", loc)
		return ""
	}

	path := location.Path
	proto := "http://"

	proxyPass := "proxy_pass"

	switch location.BackendProtocol {
	case "HTTPS":
		proto = "https://"
	case "GRPC":
		proto = "grpc://"
		proxyPass = "grpc_pass"
	case "GRPCS":
		proto = "grpcs://"
		proxyPass = "grpc_pass"
	case "AJP":
		proto = ""
		proxyPass = "ajp_pass"
	}

	// TODO: Remove after the deprecation of grpc-backend annotation
	if location.GRPC {
		proxyPass = "grpc_pass"
		proto = "grpc://"
	}

	upstreamName := "upstream_balancer"

	if !dynamicConfigurationEnabled {
		upstreamName = location.Backend
	}

	for _, backend := range backends {
		if backend.Name == location.Backend {
			if backend.Secure || backend.SSLPassthrough {
				// TODO: Remove after the deprecation of secure-backend annotation
				proto = "https://"
				// TODO: Remove after the deprecation of grpc-backend annotation
				if location.GRPC {
					proto = "grpcs://"
				}
			}

			if !dynamicConfigurationEnabled && isSticky(host, location, backend.SessionAffinity.CookieSessionAffinity.Locations) {
				upstreamName = fmt.Sprintf("sticky-%v", upstreamName)
			}

			break
		}
	}

	// defProxyPass returns the default proxy_pass, just the name of the upstream
	defProxyPass := fmt.Sprintf("%v %s%s;", proxyPass, proto, upstreamName)

	// if the path in the ingress rule is equals to the target: no special rewrite
	if path == location.Rewrite.Target {
		return defProxyPass
	}

	if !strings.HasSuffix(path, slash) {
		path = fmt.Sprintf("%s/", path)
	}

	if len(location.Rewrite.Target) > 0 {
		var abu string
		var xForwardedPrefix string

		if location.Rewrite.AddBaseURL {
			bPath := fmt.Sprintf("%s$escaped_base_uri", path)
			regex := `(<(?:H|h)(?:E|e)(?:A|a)(?:D|d)(?:[^">]|"[^"]*")*>)`
			scheme := "$scheme"

			if len(location.Rewrite.BaseURLScheme) > 0 {
				scheme = location.Rewrite.BaseURLScheme
			}

			abu = fmt.Sprintf(`
set_escape_uri $escaped_base_uri $baseuri;
subs_filter '%v' '$1<base href="%v://$http_host%v">' ro;
`, regex, scheme, bPath)
		}

		if location.XForwardedPrefix {
			xForwardedPrefix = fmt.Sprintf("proxy_set_header X-Forwarded-Prefix \"%s\";\n", path)
		}

		if location.Rewrite.Target == slash {
			// special case redirect to /
			// ie /something to /
			return fmt.Sprintf(`
rewrite (?i)%s(.*) /$1 break;
rewrite (?i)%s$ / break;
%v%v %s%s;
%v`, path, location.Path, xForwardedPrefix, proxyPass, proto, upstreamName, abu)
		}

		return fmt.Sprintf(`
rewrite (?i)%s(.*) %s/$1 break;
rewrite (?i)%s$ %s/ break;
%v%v %s%s;
%v`, path, location.Rewrite.Target, location.Path, location.Rewrite.Target, xForwardedPrefix, proxyPass, proto, upstreamName, abu)
	}

	// default proxy_pass
	return defProxyPass
}

// TODO: Needs Unit Tests
func filterRateLimits(input interface{}) []ratelimit.Config {
	ratelimits := []ratelimit.Config{}
	found := sets.String{}

	servers, ok := input.([]*ingress.Server)
	if !ok {
		glog.Errorf("expected a '[]ratelimit.RateLimit' type but %T was returned", input)
		return ratelimits
	}
	for _, server := range servers {
		for _, loc := range server.Locations {
			if loc.RateLimit.ID != "" && !found.Has(loc.RateLimit.ID) {
				found.Insert(loc.RateLimit.ID)
				ratelimits = append(ratelimits, loc.RateLimit)
			}
		}
	}
	return ratelimits
}

// TODO: Needs Unit Tests
// buildRateLimitZones produces an array of limit_conn_zone in order to allow
// rate limiting of request. Each Ingress rule could have up to three zones, one
// for connection limit by IP address, one for limiting requests per minute, and
// one for limiting requests per second.
func buildRateLimitZones(input interface{}) []string {
	zones := sets.String{}

	servers, ok := input.([]*ingress.Server)
	if !ok {
		glog.Errorf("expected a '[]*ingress.Server' type but %T was returned", input)
		return zones.List()
	}

	for _, server := range servers {
		for _, loc := range server.Locations {
			if loc.RateLimit.Connections.Limit > 0 {
				zone := fmt.Sprintf("limit_conn_zone $limit_%s zone=%v:%vm;",
					loc.RateLimit.ID,
					loc.RateLimit.Connections.Name,
					loc.RateLimit.Connections.SharedSize)
				if !zones.Has(zone) {
					zones.Insert(zone)
				}
			}

			if loc.RateLimit.RPM.Limit > 0 {
				zone := fmt.Sprintf("limit_req_zone $limit_%s zone=%v:%vm rate=%vr/m;",
					loc.RateLimit.ID,
					loc.RateLimit.RPM.Name,
					loc.RateLimit.RPM.SharedSize,
					loc.RateLimit.RPM.Limit)
				if !zones.Has(zone) {
					zones.Insert(zone)
				}
			}

			if loc.RateLimit.RPS.Limit > 0 {
				zone := fmt.Sprintf("limit_req_zone $limit_%s zone=%v:%vm rate=%vr/s;",
					loc.RateLimit.ID,
					loc.RateLimit.RPS.Name,
					loc.RateLimit.RPS.SharedSize,
					loc.RateLimit.RPS.Limit)
				if !zones.Has(zone) {
					zones.Insert(zone)
				}
			}
		}
	}

	return zones.List()
}

// buildRateLimit produces an array of limit_req to be used inside the Path of
// Ingress rules. The order: connections by IP first, then RPS, and RPM last.
func buildRateLimit(input interface{}) []string {
	limits := []string{}

	loc, ok := input.(*ingress.Location)
	if !ok {
		glog.Errorf("expected an '*ingress.Location' type but %T was returned", input)
		return limits
	}

	if loc.RateLimit.Connections.Limit > 0 {
		limit := fmt.Sprintf("limit_conn %v %v;",
			loc.RateLimit.Connections.Name, loc.RateLimit.Connections.Limit)
		limits = append(limits, limit)
	}

	if loc.RateLimit.RPS.Limit > 0 {
		limit := fmt.Sprintf("limit_req zone=%v burst=%v nodelay;",
			loc.RateLimit.RPS.Name, loc.RateLimit.RPS.Burst)
		limits = append(limits, limit)
	}

	if loc.RateLimit.RPM.Limit > 0 {
		limit := fmt.Sprintf("limit_req zone=%v burst=%v nodelay;",
			loc.RateLimit.RPM.Name, loc.RateLimit.RPM.Burst)
		limits = append(limits, limit)
	}

	if loc.RateLimit.LimitRateAfter > 0 {
		limit := fmt.Sprintf("limit_rate_after %vk;",
			loc.RateLimit.LimitRateAfter)
		limits = append(limits, limit)
	}

	if loc.RateLimit.LimitRate > 0 {
		limit := fmt.Sprintf("limit_rate %vk;",
			loc.RateLimit.LimitRate)
		limits = append(limits, limit)
	}

	return limits
}

func isLocationInLocationList(location interface{}, rawLocationList string) bool {
	loc, ok := location.(*ingress.Location)
	if !ok {
		glog.Errorf("expected an '*ingress.Location' type but %T was returned", location)
		return false
	}

	locationList := strings.Split(rawLocationList, ",")

	for _, locationListItem := range locationList {
		locationListItem = strings.Trim(locationListItem, " ")
		if locationListItem == "" {
			continue
		}
		if strings.HasPrefix(loc.Path, locationListItem) {
			return true
		}
	}

	return false
}

func isLocationAllowed(input interface{}) bool {
	loc, ok := input.(*ingress.Location)
	if !ok {
		glog.Errorf("expected an '*ingress.Location' type but %T was returned", input)
		return false
	}

	return loc.Denied == nil
}

var (
	denyPathSlugMap = map[string]string{}
)

// buildDenyVariable returns a nginx variable for a location in a
// server to be used in the whitelist check
// This method uses a unique id generator library to reduce the
// size of the string to be used as a variable in nginx to avoid
// issue with the size of the variable bucket size directive
func buildDenyVariable(a interface{}) string {
	l, ok := a.(string)
	if !ok {
		glog.Errorf("expected a 'string' type but %T was returned", a)
		return ""
	}

	if _, ok := denyPathSlugMap[l]; !ok {
		denyPathSlugMap[l] = randomString()
	}

	return fmt.Sprintf("$deny_%v", denyPathSlugMap[l])
}

func buildUpstreamName(host string, b interface{}, loc interface{}, dynamicConfigurationEnabled bool) string {

	backends, ok := b.([]*ingress.Backend)
	if !ok {
		glog.Errorf("expected an '[]*ingress.Backend' type but %T was returned", b)
		return ""
	}

	location, ok := loc.(*ingress.Location)
	if !ok {
		glog.Errorf("expected a '*ingress.Location' type but %T was returned", loc)
		return ""
	}

	upstreamName := location.Backend

	if !dynamicConfigurationEnabled {
		for _, backend := range backends {
			if backend.Name == location.Backend {
				if backend.SessionAffinity.AffinityType == "cookie" &&
					isSticky(host, location, backend.SessionAffinity.CookieSessionAffinity.Locations) {
					upstreamName = fmt.Sprintf("sticky-%v", upstreamName)
				}

				break
			}
		}
	}

	return upstreamName
}

// TODO: Needs Unit Tests
func isSticky(host string, loc *ingress.Location, stickyLocations map[string][]string) bool {
	if _, ok := stickyLocations[host]; ok {
		for _, sl := range stickyLocations[host] {
			if sl == loc.Path {
				return true
			}
		}
	}

	return false
}

func buildNextUpstream(i, r interface{}) string {
	nextUpstream, ok := i.(string)
	if !ok {
		glog.Errorf("expected a 'string' type but %T was returned", i)
		return ""
	}

	retryNonIdempotent := r.(bool)

	parts := strings.Split(nextUpstream, " ")

	nextUpstreamCodes := make([]string, 0, len(parts))
	for _, v := range parts {
		if v != "" && v != nonIdempotent {
			nextUpstreamCodes = append(nextUpstreamCodes, v)
		}

		if v == nonIdempotent {
			retryNonIdempotent = true
		}
	}

	if retryNonIdempotent {
		nextUpstreamCodes = append(nextUpstreamCodes, nonIdempotent)
	}

	return strings.Join(nextUpstreamCodes, " ")
}

func isValidClientBodyBufferSize(input interface{}) bool {
	s, ok := input.(string)
	if !ok {
		glog.Errorf("expected an 'string' type but %T was returned", input)
		return false
	}

	if s == "" {
		return false
	}

	_, err := strconv.Atoi(s)
	if err != nil {
		sLowercase := strings.ToLower(s)

		check := strings.TrimSuffix(sLowercase, "k")
		_, err := strconv.Atoi(check)
		if err == nil {
			return true
		}

		mCheck := strings.TrimSuffix(sLowercase, "m")
		_, err = strconv.Atoi(mCheck)
		if err == nil {
			return true
		}

		glog.Errorf("client-body-buffer-size '%v' was provided in an incorrect format, hence it will not be set.", s)
		return false
	}

	return true
}

type ingressInformation struct {
	Namespace   string
	Rule        string
	Service     string
	Annotations map[string]string
}

func getIngressInformation(i, p interface{}) *ingressInformation {
	ing, ok := i.(*extensions.Ingress)
	if !ok {
		glog.Errorf("expected an '*extensions.Ingress' type but %T was returned", i)
		return &ingressInformation{}
	}

	path, ok := p.(string)
	if !ok {
		glog.Errorf("expected a 'string' type but %T was returned", p)
		return &ingressInformation{}
	}

	if ing == nil {
		return &ingressInformation{}
	}

	info := &ingressInformation{
		Namespace:   ing.GetNamespace(),
		Rule:        ing.GetName(),
		Annotations: ing.Annotations,
	}

	if ing.Spec.Backend != nil {
		info.Service = ing.Spec.Backend.ServiceName
	}

	for _, rule := range ing.Spec.Rules {
		if rule.HTTP == nil {
			continue
		}

		for _, rPath := range rule.HTTP.Paths {
			if path == rPath.Path {
				info.Service = rPath.Backend.ServiceName
				return info
			}
		}
	}

	return info
}

func buildForwardedFor(input interface{}) string {
	s, ok := input.(string)
	if !ok {
		glog.Errorf("expected a 'string' type but %T was returned", input)
		return ""
	}

	ffh := strings.Replace(s, "-", "_", -1)
	ffh = strings.ToLower(ffh)
	return fmt.Sprintf("$http_%v", ffh)
}

func buildAuthSignURL(input interface{}) string {
	s, ok := input.(string)
	if !ok {
		glog.Errorf("expected an 'string' type but %T was returned", input)
		return ""
	}

	u, _ := url.Parse(s)
	q := u.Query()
	if len(q) == 0 {
		return fmt.Sprintf("%v?rd=$pass_access_scheme://$http_host$escaped_request_uri", s)
	}

	if q.Get("rd") != "" {
		return s
	}

	return fmt.Sprintf("%v&rd=$pass_access_scheme://$http_host$escaped_request_uri", s)
}

var letters = []rune("abcdefghijklmnopqrstuvwxyzABCDEFGHIJKLMNOPQRSTUVWXYZ")

func init() {
	rand.Seed(time.Now().UnixNano())
}

func randomString() string {
	b := make([]rune, 32)
	for i := range b {
		b[i] = letters[rand.Intn(len(letters))]
	}

	return string(b)
}

func buildOpentracing(input interface{}) string {
	cfg, ok := input.(config.Configuration)
	if !ok {
		glog.Errorf("expected a 'config.Configuration' type but %T was returned", input)
		return ""
	}

	if !cfg.EnableOpentracing {
		return ""
	}

	buf := bytes.NewBufferString("")
	if cfg.ZipkinCollectorHost != "" {
		buf.WriteString("opentracing_load_tracer /usr/local/lib/libzipkin_opentracing.so /etc/nginx/opentracing.json;")
	} else if cfg.JaegerCollectorHost != "" {
		buf.WriteString("opentracing_load_tracer /usr/local/lib/libjaegertracing_plugin.so 	 /etc/nginx/opentracing.json;")
	}

	buf.WriteString("\r\n")

	return buf.String()
}

// buildInfluxDB produces the single line configuration
// needed by the InfluxDB module to send request's metrics
// for the current resource
func buildInfluxDB(input interface{}) string {
	cfg, ok := input.(influxdb.Config)
	if !ok {
		glog.Errorf("expected an 'influxdb.Config' type but %T was returned", input)
		return ""
	}

	if !cfg.InfluxDBEnabled {
		return ""
	}

	return fmt.Sprintf(
		"influxdb server_name=%s host=%s port=%s measurement=%s enabled=true;",
		cfg.InfluxDBServerName,
		cfg.InfluxDBHost,
		cfg.InfluxDBPort,
		cfg.InfluxDBMeasurement,
	)
}

func proxySetHeader(loc interface{}) string {
	location, ok := loc.(*ingress.Location)
	if !ok {
		glog.Errorf("expected a '*ingress.Location' type but %T was returned", loc)
		return "proxy_set_header"
	}

	if location.GRPC || location.BackendProtocol == "GRPC" || location.BackendProtocol == "GRPCS" {
		return "grpc_set_header"
	}

	return "proxy_set_header"
}<|MERGE_RESOLUTION|>--- conflicted
+++ resolved
@@ -156,12 +156,8 @@
 		"buildOpentracing":            buildOpentracing,
 		"proxySetHeader":              proxySetHeader,
 		"buildInfluxDB":               buildInfluxDB,
-<<<<<<< HEAD
-		"atLeastOneNeedsRewrite":      atLeastOneNeedsRewrite,
-=======
 		"enforceRegexModifier":        enforceRegexModifier,
 		"stripLocationModifer":        stripLocationModifer,
->>>>>>> d9f58144
 	}
 )
 
@@ -301,10 +297,6 @@
 	return false
 }
 
-<<<<<<< HEAD
-// atLeastOneNeedsRewrite checks if the nginx.ingress.kubernetes.io/rewrite-target annotation is used on the '/' path
-func atLeastOneNeedsRewrite(input interface{}) bool {
-=======
 func stripLocationModifer(path string) string {
 	return strings.TrimLeft(path, "~* ")
 }
@@ -312,7 +304,6 @@
 // enforceRegexModifier checks if the "rewrite-target" or "use-regex" annotation
 // is used on any location path within a server
 func enforceRegexModifier(input interface{}) bool {
->>>>>>> d9f58144
 	locations, ok := input.([]*ingress.Location)
 	if !ok {
 		glog.Errorf("expected an '[]*ingress.Location' type but %T was returned", input)
@@ -320,11 +311,7 @@
 	}
 
 	for _, location := range locations {
-<<<<<<< HEAD
-		if needsRewrite(location) {
-=======
 		if needsRewrite(location) || location.Rewrite.UseRegex {
->>>>>>> d9f58144
 			return true
 		}
 	}
@@ -333,13 +320,9 @@
 
 // buildLocation produces the location string, if the ingress has redirects
 // (specified through the nginx.ingress.kubernetes.io/rewrite-target annotation)
-<<<<<<< HEAD
-func buildLocation(input interface{}, rewrite bool) string {
-=======
 // TODO: return quotes around returned location path to prevent regex from breaking under certain conditions, see:
 // https://github.com/kubernetes/ingress-nginx/issues/3155
 func buildLocation(input interface{}, enforceRegex bool) string {
->>>>>>> d9f58144
 	location, ok := input.(*ingress.Location)
 	if !ok {
 		glog.Errorf("expected an '*ingress.Location' type but %T was returned", input)
@@ -360,16 +343,8 @@
 		return fmt.Sprintf(`~* ^%s%s`, path, baseuri)
 	}
 
-<<<<<<< HEAD
-	if rewrite {
-		if path == slash {
-			return path
-		}
-		return fmt.Sprintf(`^~ %s`, path)
-=======
 	if enforceRegex {
 		return fmt.Sprintf(`~* ^%s`, path)
->>>>>>> d9f58144
 	}
 	return path
 }
