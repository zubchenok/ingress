--- conflicted
+++ resolved
@@ -47,14 +47,6 @@
 		return fmt.Errorf("ingress controller is not healthy")
 	}
 
-<<<<<<< HEAD
-	res, err = http.Get(fmt.Sprintf("http://127.0.0.1:%v/is-dynamic-lb-initialized", n.cfg.ListenPorts.Status))
-	if err != nil {
-		return err
-	}
-	defer res.Body.Close()
-	if res.StatusCode != 200 {
-=======
 	url = fmt.Sprintf("http://127.0.0.1:%v/is-dynamic-lb-initialized", n.cfg.ListenPorts.Status)
 	statusCode, err = simpleGet(url)
 	if err != nil {
@@ -62,7 +54,6 @@
 	}
 
 	if statusCode != 200 {
->>>>>>> f4460e16
 		return fmt.Errorf("dynamic load balancer not started")
 	}
 
