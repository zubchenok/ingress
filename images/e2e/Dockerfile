# Copyright 2018 The Kubernetes Authors. All rights reserved.
#
# Licensed under the Apache License, Version 2.0 (the "License");
# you may not use this file except in compliance with the License.
# You may obtain a copy of the License at
#
#     http://www.apache.org/licenses/LICENSE-2.0
#
# Unless required by applicable law or agreed to in writing, software
# distributed under the License is distributed on an "AS IS" BASIS,
# WITHOUT WARRANTIES OR CONDITIONS OF ANY KIND, either express or implied.
# See the License for the specific language governing permissions and
# limitations under the License.

<<<<<<< HEAD
FROM quay.io/kubernetes-ingress-controller/nginx-amd64:0.69
=======
FROM quay.io/kubernetes-ingress-controller/nginx-amd64:0.70
>>>>>>> 6eac5785

RUN clean-install \
  g++ \
  gcc \
  git \
  libc6-dev \
  make \
  wget \
  luarocks \
  python \
  pkg-config

ENV GOLANG_VERSION 1.11.2
ENV GO_ARCH        linux-amd64
ENV GOLANG_SHA     1dfe664fa3d8ad714bbd15a36627992effd150ddabd7523931f077b3926d736d

RUN set -eux; \
  url="https://golang.org/dl/go${GOLANG_VERSION}.${GO_ARCH}.tar.gz"; \
  wget -O go.tgz "$url"; \
  echo "${GOLANG_SHA} *go.tgz" | sha256sum -c -; \
  tar -C /usr/local -xzf go.tgz; \
  rm go.tgz; \
  export PATH="/usr/local/go/bin:$PATH"; \
  go version

ENV GOPATH /go
ENV PATH $GOPATH/bin:/usr/local/go/bin:$PATH

RUN mkdir -p "$GOPATH/src" "$GOPATH/bin" && chmod -R 777 "$GOPATH"

WORKDIR $GOPATH

ENV RESTY_CLI_VERSION 0.22rc2
ENV RESTY_CLI_SHA     1ec64d204469a04da553c95eaafb2e5601a03acb8f26cc10ae16b15525228c12
RUN set -eux; \
  url="https://github.com/openresty/resty-cli/archive/v${RESTY_CLI_VERSION}.tar.gz"; \
  wget -O resty_cli.tgz "$url"; \
  echo "${RESTY_CLI_SHA} *resty_cli.tgz" | sha256sum -c -; \
  tar -C /tmp -xzf resty_cli.tgz; \
  rm resty_cli.tgz; \
  mv /tmp/resty-cli-${RESTY_CLI_VERSION}/bin/* /usr/local/bin/; \
  resty -V

RUN  luarocks install luacheck \
  && luarocks install busted 2.0.rc12

RUN  go get github.com/onsi/ginkgo/ginkgo \
  && go get golang.org/x/lint/golint

RUN  curl -Lo /usr/local/bin/kubectl https://storage.googleapis.com/kubernetes-release/release/v1.12.0/bin/linux/amd64/kubectl \
  && chmod +x /usr/local/bin/kubectl
<|MERGE_RESOLUTION|>--- conflicted
+++ resolved
@@ -12,11 +12,7 @@
 # See the License for the specific language governing permissions and
 # limitations under the License.
 
-<<<<<<< HEAD
-FROM quay.io/kubernetes-ingress-controller/nginx-amd64:0.69
-=======
 FROM quay.io/kubernetes-ingress-controller/nginx-amd64:0.70
->>>>>>> 6eac5785
 
 RUN clean-install \
   g++ \
